import numpy as np
from matplotlib import pyplot as plt
from scipy.spatial import KDTree
from scipy.spatial.distance import cdist
import tifffile
import pandas as pd
from sklearn.cluster import DBSCAN
import csv
import json
from tqdm import tqdm

from points import BasePoints, SubPoints
from frames import Frames
from clusters import Cluster, ClusteringAlgorithm
from spine import Spine


class FieldOfView():
    """Class to hold and process all data within a single field of view
    
    This class is the main class the user will interact with in order to load data such as life act,
    homer centers, and points to examine for clustering. It includes multiple functions for
    plotting the data in a variety of ways for analysis. Clustering of points is done through an 
    adaptation of the DBSCAN algorithm, which was first introduced by Dr. Thomas Blanpied.
    
    Attributes:
        nm_per_pixel (float): Scale of the image background.
        homer_centers (BasePoints): All homer centers found in the data.
        life_act (np.ndarray): The background life act image.
        Points (list[BasePoints]): A list containing all of the different points to analyze.
        Params (list[ClusterParam]): A list containing all of the ClusterParams used for clustering.
        clustering_results (dict[ClusterParam : list[Cluster]]): A dictionary containing the results
        from clustering in a list with the keys being the ClusterParam parameters used to find
        those clusters.
        Spines (list[Spine]): list of identified Spine objects.
        spinemap (2D array): A 2D array of spine labels. No spine = -1, else 0, 1, 2, ...


    Methods:
        __init__(): Initialize the FieldOfView class.
        locate_homer_centers(): Loads Homer centers from file for the class.
        assign_homers_to_spines(): Assigns homer centers to spines.
        assign_points_to_spines(): Assigns points to spines.
        assign_clusters_to_spines(): Assigns clusters to spines.
        filter_bad_spines(): Removes spines without Homers and clusters.
        load_life_act(): Load life_act for the class.
        load_points(): Loads points for the class
        find_instance_by_label(): Find an instance of a class in a list by label.
        threshold(): Filters out background points based on the life act intensity.
        create_spines_from_starplane(): Creates Spine instances from the starplane and labels_roi.
        find_clusters(): Locate clusters of Points in the overall FOV using DBSCAN.
        add_params(): Process Params, and call out to self.find_clusters().
        point_in_limits(): Checks whether a point is within rectangular limits.
        write_clusters_to_csv(): Writes cluster data to CSV.
        get_spine_cluster_sizes(): Retrieves the clusters sizes for a given spine.
        get_all_cluster_sizes(): Retrieves all cluster sizes.
        get_spine_cluster_areas(): Retrieves the clusters areas for a given spine.
        get_all_cluster_areas(): Retrieves all cluster areas.
        get_spine_cluster_densities(): Retrieves the clusters densities for a given spine.
        get_all_cluster_densities(): Retrieves all cluster densities.
        get_spine_distances_to_homer(): Retrieves the cluster distances to Homer for a given spine.
        get_all_distances_to_homer(): Retrieves all cluster distances to Homer.
        get_spinemap(): Getter for spinemap.
        get_life_act(): Getter for life_act.
        get_homers(): Getter for homer_centers.
        as_pixel(): Converts float coordinates to integer pixel coordinates.
    """
    def __init__(self, homer_centers, life_act, starplane_file, labels_roi_file, nm_per_pixel=1, 
                 points=[], cluster_algorithms=[], to_print=True, filter_spines=True, multithreading=-1):
        """
        Initialization function for FieldOfView class
        
        Args:
            homer_centers (str): path to file containing homer centers
            life_act (str): path to file containing life act movie
            starplane_file (str): path to the .npy file containing the starplane data
            labels_roi_file (str): path to the .json file containing the labels_roi data
            nm_per_pixel (int or float): conversion ratio from nm to pixels for this FOV.
            points (list): list containing sublists of format [str label, str path, str color, 
            float time_per_frame, float Tau_D] for each set of points containing the label for those points, 
            the path to their csv file, the color, the time per frame in seconds, and their associated Tau_D.
            cluster_algorithms (list(ClusterAlgorithm)): A list of ClusterAlgorithm's to run on the data. Defaults to [].
            to_print (bool, optional): prints initialization progress. Defaults to False.
            filter_spines (bool, optional): removes spines without Homers or clusters. Defaults to True.
            multithreading (int, optional): Enables multithreading. SET TO 1 FOR M1/2 MACS. Defaults to -1 (all cores).
        """
        # Set values
        self.nm_per_pixel = nm_per_pixel
        self.multithreading = multithreading

        # Load Life Act
        if to_print: print("Loading Life Act...")
        self.life_act = self.load_life_act(life_act)

        # Load starplane and labels_roi from files
        if to_print: print("Loading Starplane and Labels ROI...")
        starplane = np.load(starplane_file)
        with open(labels_roi_file, 'r') as f:
            labels_roi = json.load(f)

        # Create spines from starplane
        print("Creating Spines from Starplane...")
        self.Spines, self.spinemap = self.create_spines_from_starplane(starplane, labels_roi)

        # Load Homer Centers
        if to_print: print("Loading Homer Centers...")   
        self.homer_centers = self.locate_homer_centers(homer_centers)
        self.assign_homers_to_spines()

        # Loading Points
        self.Points = []
        if not isinstance(points[0], list):
            points = [points]
        for point in points:
            if to_print: print(f"Loading {point[0]}...")
            self.Points.append(self.load_points(point[0], point[1], point[2], 
                                                point[3], self.nm_per_pixel, 
                                                point[4]))
        if to_print: print("Assigning Points to Spines...")
        self.assign_points_to_spines()
        
        # Find Clusters
        self.ClusterAlgs = cluster_algorithms
        self.find_clusters(cluster_algorithms, to_print)
        
        # Remove spines without homer or clusters
        if filter_spines: self.filter_bad_spines(to_print=True)
    
    def locate_homer_centers(self, homer_path, plot=False):
        """
        Load Homer data from a CSV or Excel file and identify Homer centers using DBSCAN clustering.
        Remaining Homer centers are converted to pixel coordinates and returned.

        Args:
            homer_path (str): The file path to the CSV or Excel file containing Homer data. 
            The file should have the format output by ThunderSTORM, with localization data in 
            columns 2 and 3 (0-indexed).
            plot (bool, optional): If True, a scatter plot of the identified Homer centers is 
            displayed. Defaults to False.

        Returns:
            BasePoints object: all homer centers in the FOV. 

        Raises:
            FileNotFoundError: If the file specified by homer_path does not exist.
            ValueError: If the file specified by homer_path does not have the expected format.
        
        Note:
            The DBSCAN clustering uses a radius of 50 nm and requires a minimum of 5 points per 
            cluster. Clusters identified by DBSCAN are considered to be potential Homer centers, 
            and the mean position of each cluster is used as the position of the corresponding 
            Homer center.
        """
        dim = 2
        ## OLD SETTINGS ##
        synapse_size = 50  # cluster size in nm
        min_neighbours = 5  # minimum number of neighbours w/n synapse_size radius
        ## NEW SETTINGS ##
        synapse_size = 50  # cluster size in nm
        min_neighbours = 10  # minimum number of neighbours w/n synapse_size radius
        try:
            ThunderSTORM = pd.read_csv(homer_path, sep=',', skiprows=1, header=None).values
        except Exception:
            ThunderSTORM = pd.read_excel(homer_path, header=None).values
        data_Syn = ThunderSTORM[:, 2:2+dim]

        # Finding clusters
        db = DBSCAN(eps=synapse_size, min_samples=min_neighbours, metric='euclidean', n_jobs=-1).fit(data_Syn)
        Class = db.labels_
        type_ = np.array([1 if label != -1 else 0 for label in Class])

        # Make new matrix
        cluster_avgs = []
        Syn = np.column_stack((data_Syn, Class, type_))

        # Separate and plot clusters
        if plot: plt.figure()

        for k in np.unique(Class):
            if k != -1:
                cluster_points = Syn[Syn[:, dim] == k]
                cluster_avgs.append((sum(cluster_points[:, 0])/len(cluster_points[:, 0]), 
                                     sum(cluster_points[:, 1])/len(cluster_points[:, 1])))
                if plot: plt.scatter(cluster_points[:, 0], cluster_points[:, 1], s=20)
        if plot:
            plt.axis('equal')
            plt.show()

        # Convert to pixel coordinates
        homer_centers_nm = np.array(cluster_avgs)
        homer_centers_px = homer_centers_nm/self.nm_per_pixel

        return BasePoints(homer_centers_px, frames=None, nm_per_pixel=self.nm_per_pixel, marker='v', 
                          color='chartreuse', s=100, edgecolor='black', label="Homer Center")
  
    def assign_homers_to_spines(self):
        """Function to assign self.homer_centers to their associated spines in self.Spines."""
        indices_by_label = {}
        for i in range(len(self.homer_centers)):
            y, x = self.as_pixel(self.homer_centers[i])
            label = self.spinemap[y][x]
            if label != -1:
                if label not in indices_by_label:
                    indices_by_label[label] = []
                indices_by_label[label].append(i)
        
        for label in indices_by_label:
            self.Spines[label].set_homer(SubPoints(self.homer_centers, indices_by_label[label]))

    def assign_points_to_spines(self):
        """Function to assign points in spinal regions to their respective spines"""
        for points in self.Points:
            label = points.label
            spines = np.array([self.spinemap[self.as_pixel(pt)] for pt in points])
            for i in range(np.max(self.spinemap) + 1):
                self.Spines[i].points[label] = Cluster(points, np.where(spines == i), fov=self, spine=i, label=label)
                
    def filter_bad_spines(self, to_print=False):
        """A function to filter out spines without homer centers or clusters"""
        good_labels = []
        for i in range(len(self.Spines)):
            if self.Spines[i].num_homers() != 0 and self.Spines[i].contains_clusters():
                good_labels.append(i)
            # else:
            #     if to_print: print(f"Bad Spine...Homers: {self.Spines[i].num_homers()}, Clusters: {self.Spines[i].contains_clusters()}")
        
        good_spines = [self.Spines[i] for i in good_labels]
        for i in range(len(good_spines)):
            good_spines[i].label = i
        if to_print: print(f"Filtered {len(self.Spines)} Spines, Finding {len(good_spines)} Good Spines")
        self.Spines = good_spines

    def load_life_act(self, life_act, print_info=False, plot_frame=False):
        """
        Function to load life_act for the class from a file.

        Args:
            life_act (str): string path to the life act file
            print_info (bool, optional): prints information about the movie if True. 
            Default to False.
            plot_frame (bool, optional): plots the first frame of the movie if True. 
            Defaults to False.

        Returns:
            np.ndarray: the first frame of the life_act movie
        """
        try:
            with tifffile.TiffFile(life_act) as tif:
                n_frames = len(tif.pages)
                movie = np.zeros((n_frames, tif.pages[0].shape[0], 
                                    tif.pages[0].shape[1]), dtype='uint16')
                for i in range(n_frames):
                    movie[i,:,:] = tif.pages[i].asarray()
                if print_info:
                    print(f'Number of frames: {n_frames}')
                    print(f'Shape of each frame: {tif.pages[0].shape}')
                    print(f'Data type of each pixel: {tif.pages[0].dtype}')
                if plot_frame:
                    plt.figure()
                    plt.imshow(movie[0,:,:])
                    plt.show()
            life_act = movie[0]
        except:
            raise Exception(f"""Issues with path: {life_act}, could not load movie""")
        if not isinstance(life_act, np.ndarray):
            raise RuntimeError(f"life_act is of type: {type(life_act)}, must be a string to the filepath")
        return life_act
    
    def load_points(self, label, path, color, time_per_frame, nm_per_pixel, Tau_D, life_act_thresh=0):
        """
        Loads point data from a CSV file, converts it to pixel coordinates, and 
        creates a BasePoints object.

        Args:
            label (str): The label for these points.
            path (str): The path to the CSV file. The file should have columns 'x [nm]' and 'y [nm]'
            for the x and y coordinates, respectively, and a 'frame' column for the frame indices.
            color (str): The color for these points.
            time_per_frame (float): The temporal scale of the videos, in seconds per frame.
            nm_per_pixel (float): The spatial scale of the images, in nanometers per pixel.
            Tau_D (float): Tau_D (average dark time) value for these points.
            life_act_thresh (float, optional): Background threshold to be considered a point. Defaults to 0.

        Returns:
            BasePoints: A BasePoints object containing the points loaded from the CSV file.
                        COORDINATES ARE IN PIXEL SCALE!!!

        Raises:
            FileNotFoundError: If the file specified by path does not exist.
            ValueError: If the file specified by path does not have the expected format.
        """
        if nm_per_pixel is None:
            nm_per_pixel = self.nm_per_pixel
        df = pd.read_csv(path, delimiter=',')
        x = df['x [nm]']/nm_per_pixel
        y = df['y [nm]']/nm_per_pixel
        frames = Frames(np.array(df['frame']), time_per_frame)        
        pts = np.array([pt for pt in list(zip(x, y))])
        full_basepoints = BasePoints(pts, frames, nm_per_pixel, Tau_D, s=0.75, color=color, label=label)
        if life_act_thresh != 0:
            filter_indices = [self.life_act[self.as_pixel(pt)] > life_act_thresh for pt in pts]
            filtered_basepoints = SubPoints(full_basepoints, filter_indices, label=label)
            return filtered_basepoints
        else:
            return full_basepoints

    def find_instance_by_label(self, instances, target_label):
        """
        Function to find an instance of a class in a list by label, 
        primarily used for BasePoints class and its descendents

        Args:
            instances (list[Object]): list of objects with .label values
            target_label (str): the label of the object you are looking for

        Returns:
            Object or None: the first Object in instances where Object.label == target_label, 
            None if no object found with target_label
        """
        for instance in instances:
            try:
                if instance.label == target_label:
                    return instance
            except:
                raise Exception("instance.label failed for instance: {instance}")
        return None

    def create_spines_from_starplane(self, starplane, labels_roi):
        """Function to create Spine instances from the starplane and labels_roi.

        Args:
            starplane (np.ndarray): 2D array of spine labels.
            labels_roi (dict): Dictionary mapping spine labels to ROI coordinates.

        Returns:
            Spines (list[Spine]): A list containing Spine instances.
            starplane (np.ndarray): The starplane array.
        """
        Spines = []
        for label, roi in labels_roi.items():
            Spines.append(Spine(int(label), roi, self.nm_per_pixel))
        return Spines, starplane
    
    def find_clusters(self, clustering_algorithms, to_print=True):
        """
        Function to locate clusters of Points in the overall FOV based on local density calculations.

        Args:
            clustering_algorithms (list(ClusterAlgorithm)): List of ClusteringAlgorithm's to apply.
            to_print (bool, optional): prints when starting and how many clusters when found. Defaults to True.

        Returns:
            list[Cluster]: list of Cluster objects found based on local density calculations.
        """
        if to_print:
            print("Starting clustering...")

        # Create a progress bar
        progress_bar = tqdm(total=len(self.Spines) * len(clustering_algorithms), unit='spine', desc='Clustering progress')

        # Iterate through each spine:
        for spine in self.Spines:
            points = spine.points
            for ClusterAlg in clustering_algorithms:
                spine.set_clusters(ClusterAlg, ClusterAlg(points[ClusterAlg.target_points]))
                progress_bar.update(1)  # Update the progress bar after each clustering operation

        # Close the progress bar
        progress_bar.close()

        if to_print:
            print("Clustering completed.")

    def point_in_limits(self, point, limits):
        """
        Function to check if a point is within rectangular limits
        
        Args:
            point (list[int, int]): Point to check 
            limits (list[list[int, int], list[int, int]): Limits for the plot to show in the format
            [[x_min, x_max], [y_min, y_max]]. Shows full plot if None. Defaults to None.
        
        Returns:
            Bool: Representing wether the point is in the limits
        """
        x_bool = point[0] < limits[0][1] and point[0] > limits[0][0]
        y_bool = point[1] < limits[1][1] and point[1] > limits[1][0]
        return x_bool and y_bool

    def write_clusters_to_csv(self, filename, clustering_algorithms=[], max_dark_time=None, use_all_homers=False):
        """
        Writes clusters for different clustering algorithms to CSV files.

        This function takes as input a list of clustering algorithms, and for each algorithm,
        it writes the associated clusters to the CSV file. Each line in the file contains the algorithm label,
        the spine label, the index, the x and y coordinates of the cluster center (in nm), the number of subunits, 
        the area in square microns, and the distance to the nearest Homer center (in nm).

        Args:
            filename (str): The name of the CSV file to write to.
            clustering_algorithms (list, optional): A list of ClusteringAlgorithm objects. Each algorithm is associated
                with a set of clusters. Defaults to an empty list.
            max_dark_time (float, optional): The maximum dark time (in seconds) allowed for a cluster. 
                Clusters with a max dark time greater than this are excluded. If this argument is None, 
                all clusters are included regardless of max dark time. Defaults to None.
            use_all_homers (bool, optional): If True, distances are calculated to all Homer centers. 
                If False, distances are calculated only to the spine Homers. Defaults to False.

        Returns:
            None
        """
        if isinstance(clustering_algorithms, ClusteringAlgorithm):
            clustering_algorithms = [clustering_algorithms]
        
        lines = [['Clustering Algorithm Label', 'Spine Label', 'Cluster Index', 'Cluster Center x (nm)', 'Cluster Center y (nm)', 
                '# Subunits', 'Area (micron^2)', 'Distance to Nearest Homer Center (nm)', 'Max Dark Time (s)']]
        
        for spine_idx in range(len(self.Spines)):
            spine = self.Spines[spine_idx]
            for alg in clustering_algorithms:
                if alg not in spine.clusters:
                    continue
                clusters = [cluster for cluster in spine.clusters[alg] 
                            if cluster.max_dark_time < max_dark_time]
                cluster_centers_nm = [cluster.cluster_center * self.nm_per_pixel for cluster in clusters]
                min_distances = self.get_spine_distances_to_homer(spine_idx, alg, max_dark_time, use_all_homers)
                subunits = self.get_spine_cluster_sizes(spine_idx, alg, max_dark_time)
                areas = self.get_spine_cluster_areas(spine_idx, alg, max_dark_time)
                for i in range(len(clusters)):
                    lines.append([str(alg), spine_idx, i, cluster_centers_nm[i][0], cluster_centers_nm[i][1], subunits[i], 
                                areas[i], min_distances[i], clusters[i].max_dark_time])
        
        with open(filename, 'w', newline='') as csvfile:
            csvwriter = csv.writer(csvfile)
            csvwriter.writerows(lines)
        
        print(f"{filename} created successfully!")
    
    def write_spines_to_csv(self, filename, points, max_dark_time=None):
        """
        Writes spines as clusters for different points to a CSV file.

        This function takes as input a list of points (i.e. ['GluA1', 'GluA2']), and for each set,
        it writes the characteristics of the event to the CSV file. Each line in the file contains the point label,
        the spine label, the x and y coordinates of the cluster center (in nm), the number of subunits, 
        the area in square microns, and the maximum dark time on the trace of the reading.

        Args:
            filename (str): The name of the CSV file to write to.
            points (list): A list of point labels to print.
            max_dark_time (float, optional): The maximum dark time (in seconds) allowed for a cluster. 
                Clusters with a max dark time greater than this are excluded. If this argument is None, 
                all clusters are included regardless of max dark time. Defaults to None.

        Returns:
            None
        """
        lines = [['Points Label', 'Spine Label', 'Cluster Center x (nm)', 'Cluster Center y (nm)', 
                '# Subunits', 'Area (micron^2)', 'Max Dark Time (s)']]
        
        for point_label in points:
            for spine_idx in range(len(self.Spines)):
                spine = self.Spines[spine_idx]
                if point_label not in spine.points:
                    continue
                
                points = spine.points[point_label]
                mdt = points.max_dark_time
                if (max_dark_time and mdt > max_dark_time) or points.average_dark_time <= 0:
                    continue
                
                center = points.cluster_center * self.nm_per_pixel
                subunits = points.Tau_D / points.average_dark_time
                area = points.cluster_area()
                
                lines.append([point_label, spine_idx, center[0], center[1], subunits, area, mdt])
        
        with open(filename, 'w', newline='') as csvfile:
            csvwriter = csv.writer(csvfile)
            csvwriter.writerows(lines)
        
        print(f"{filename} created successfully!")
    
    def get_spine_cluster_sizes(self, spine_id, alg, max_dark_time=500, plot_sizes_over=None):
        """Function to retrieve the size (in # subunits) of each cluster in the spine.
        
        Parameters:
            spine_id (int): The index of the spine to analyze.
            alg (ClusteringAlgorithm): The clustering algorithm indicating the clusters to retrieve.
            max_dark_time (int, optional): Maximum dark time (in seconds) that a cluster is 
                                        allowed to have without being filtered out. Defaults to 500.
            plot_sizes_over (int, optional): Size threshold (in micron^2) to plot clusters for 
                                            troubleshooting. Defaults to None.
        
        Returns:
            sizes (list[float]): An ordered list of sizes (in # subunits) from each cluster.
        """
        spine = self.Spines[spine_id]
        if alg not in spine.clusters:
            return []
        
        clusters = [cluster for cluster in spine.clusters[alg] 
                    if cluster.max_dark_time < max_dark_time]
        
        if len(clusters) == 0:
            return []
        
        Tau_D = clusters[0].Tau_D
        average_dark_times = [cluster.average_dark_time for cluster in clusters]
        cluster_sizes = [Tau_D / dark_time for dark_time in average_dark_times]
        
        if plot_sizes_over is not None:
            for i in range(len(clusters)):
                if cluster_sizes[i] > plot_sizes_over:
                    clusters[i].plot(buffer=1500, nearby_points=True)
        
        return cluster_sizes
    
    def get_all_cluster_sizes(self, alg, max_dark_time=500, plot_sizes_over=None):
        """Function to retrieve the size (in # subunits) of each cluster in each spine.
        
        Parameters:
            alg (ClusteringAlgorithm): The clustering algorithm indicating the clusters to retrieve.
            max_dark_time (int, optional): Maximum dark time (in seconds) that a cluster is allowed 
                                        to have without being filtered out. Defaults to 500.
            plot_sizes_over (int, optional): Size threshold (in micron^2) to plot clusters for 
                                            troubleshooting. Defaults to None.
        
        Returns:
            sizes (list[float]): An ordered list of sizes from each cluster of every spine.
        """
        cluster_sizes = []
        for i in range(len(self.Spines)):
            cluster_sizes.extend(self.get_spine_cluster_sizes(i, alg, max_dark_time, plot_sizes_over))
        
        return cluster_sizes
    
    def get_spine_cluster_areas(self, spine_id, alg, max_dark_time=500, plot_sizes_over=None):
        """Function to retrieve the area of each cluster in the spine (in micron^2).
        
        Parameters:
            spine_id (int): The index of the spine to analyze.
            alg (ClusteringAlgorithm): The clustering algorithm indicating the clusters to retrieve.
            max_dark_time (int, optional): Maximum dark time (in seconds) that a cluster is allowed 
                                        to have without being filtered out. Defaults to 500.
            plot_sizes_over (int, optional): Size threshold (in micron^2) to plot clusters for 
                                            troubleshooting. Defaults to None.
        
        Returns:
            areas (list[float]): An ordered list of areas from each cluster.
        """
        spine = self.Spines[spine_id]
        if alg not in spine.clusters:
            return []
        
        clusters = [cluster for cluster in spine.clusters[alg] 
                    if cluster.max_dark_time < max_dark_time]
        
        if len(clusters) == 0:
            return []
        
        cluster_areas = [cluster.cluster_area() for cluster in clusters]
        
        if plot_sizes_over is not None:
            for i in range(len(clusters)):
                if cluster_areas[i] > plot_sizes_over:
                    print("Dark Time: " + str(clusters[i].max_dark_time))
                    clusters[i].plot(buffer=1500, nearby_points=True)
        
        return cluster_areas

    def get_all_cluster_areas(self, alg, max_dark_time=500, plot_sizes_over=None):
        """Function to retrieve the area of each cluster in each spine (in micron^2).
        
        Parameters:
            alg (ClusteringAlgorithm): The clustering algorithm indicating the clusters to retrieve.
            max_dark_time (int, optional): Maximum dark time (in seconds) that a cluster is allowed 
                                        to have without being filtered out. Defaults to 500.
            plot_sizes_over (int, optional): Size threshold (in micron^2) to plot clusters for 
                                            troubleshooting. Defaults to None.
        
        Returns:
            areas (list[float]): An ordered list of areas from each cluster of every spine.
        """
        cluster_areas = []
        for i in range(len(self.Spines)):
            cluster_areas.extend(self.get_spine_cluster_areas(i, alg, max_dark_time, plot_sizes_over))
        
        return cluster_areas
    
<<<<<<< HEAD
    def get_distance_to_homer(self, Param, max_dark_time=500, use_all_homers=False):
        clusters = [cluster for cluster in self.clustering_results[Param] 
                    if cluster.max_dark_time < max_dark_time]
        if len(clusters) == 0:
            return np.array([])
        cluster_centers = np.array([cluster.cluster_center for cluster in clusters])
=======
    def get_spine_cluster_densities(self, spine_id, alg, max_dark_time=500, plot_sizes_over=None):
        """Function to retrieve the density of each cluster in the spine (in # subunits/micron^2).
        
        Parameters:
            spine_id (int): The index of the spine to analyze.
            alg (ClusteringAlgorithm): The clustering algorithm indicating the clusters to retrieve.
            max_dark_time (int, optional): Maximum dark time (in seconds) that a cluster is allowed 
                                        to have without being filtered out. Defaults to 500.
            plot_sizes_over (int, optional): Size threshold (in micron^2) to plot clusters for 
                                            troubleshooting. Defaults to None.
        
        Returns:
            densities (list[float]): An ordered list of densities from each cluster.
        """
        sizes = self.get_spine_cluster_sizes(spine_id, alg, max_dark_time, plot_sizes_over)
        areas = self.get_spine_cluster_areas(spine_id, alg, max_dark_time, plot_sizes_over)
        
        return [sizes[i] / areas[i] for i in range(len(sizes))]

    def get_all_cluster_densities(self, alg, max_dark_time=500, plot_sizes_over=None):
        """Function to retrieve the density of each cluster in each spine (in # subunits/micron^2).
        
        Parameters:
            alg (ClusteringAlgorithm): The clustering algorithm indicating the clusters to retrieve.
            max_dark_time (int, optional): Maximum dark time (in seconds) that a cluster is allowed 
                                        to have without being filtered out. Defaults to 500.
            plot_sizes_over (int, optional): Size threshold (in micron^2) to plot clusters for 
                                            troubleshooting. Defaults to None.
        
        Returns:
            densities (list[float]): An ordered list of densities from each cluster of every spine.
        """
        sizes = self.get_all_cluster_sizes(alg, max_dark_time, plot_sizes_over)
        areas = self.get_all_cluster_areas(alg, max_dark_time, plot_sizes_over)
        
        return [sizes[i] / areas[i] for i in range(len(sizes))]

    def get_spine_distances_to_homer(self, spine_id, alg, max_dark_time=500, use_all_homers=False):
        """Function to retrieve the minimum distances from each cluster in a spine to the Homer center.
        
        Parameters:
            spine_id (int): The index of the spine to analyze.
            alg (ClusteringAlgorithm): The clustering algorithm indicating the clusters to retrieve.
            max_dark_time (int, optional): Maximum dark time (in seconds) that a cluster is allowed 
                                        to have without being filtered out. Defaults to 500.
            use_all_homers (bool, optional): Whether to use all Homer centers or just those attached to
                                            the spine. Defaults to False.
        
        Returns:
            min_distances (arraylike[float]): An ordered list of minimum distances (in nm) from each 
                                            cluster to the nearest Homer Center.
        """
        spine = self.Spines[spine_id]
        if alg not in spine.clusters:
            return []
        
        if max_dark_time is not None:
            cluster_centers = np.array([cluster.cluster_center for cluster in spine.clusters[alg]
                                        if cluster.max_dark_time < max_dark_time])
        else:
            cluster_centers = np.array([cluster.cluster_center for cluster in spine.clusters[alg]])
        
        if len(cluster_centers) == 0:
            return []
        
>>>>>>> 3ba25d42
        if use_all_homers:
            distances = cdist(cluster_centers, self.homer_centers.points, 'euclidean')
        else:
            distances = cdist(cluster_centers, spine.homers.points, 'euclidean')
        
        min_distances = np.min(distances, axis=1) * self.nm_per_pixel
        return min_distances

    def get_all_distances_to_homer(self, alg, max_dark_time=500, use_all_homers=False):
        """Function to retrieve the minimum distances from each cluster in each spine to the Homer center.
        
        Parameters:
            alg (ClusteringAlgorithm): The clustering algorithm indicating the clusters to retrieve.
            max_dark_time (int, optional): Maximum dark time (in seconds) that a cluster is allowed 
                                        to have without being filtered out. Defaults to 500.
            use_all_homers (bool, optional): Whether to use all Homer centers or just those attached to
                                            spines. Defaults to False.
        
        Returns:
            min_distances (list[float]): An ordered list of minimum distances (in nm) from each  
                                        cluster to the nearest Homer Center.
        """
        min_distances = []
        for i in range(len(self.Spines)):
            min_distances.extend(self.get_spine_distances_to_homer(i, alg, max_dark_time, use_all_homers))
        
        return min_distances
    
    def get_spinemap(self):
        return self.spinemap

    def get_life_act(self):
        return self.life_act

    def get_homers(self):
        return self.homer_centers
    
    def as_pixel(self, point):
        """Function to convert a float point to int pixels.

        Args:
            point ((float, float)): the point to convert.

        Returns:
            tuple(int, int): (y, x) pixel coordinates of the point.
        """
        return (min(self.life_act.shape[0]-1, int(point[1])), 
                min(self.life_act.shape[1]-1, int(point[0])))
    <|MERGE_RESOLUTION|>--- conflicted
+++ resolved
@@ -588,14 +588,6 @@
         
         return cluster_areas
     
-<<<<<<< HEAD
-    def get_distance_to_homer(self, Param, max_dark_time=500, use_all_homers=False):
-        clusters = [cluster for cluster in self.clustering_results[Param] 
-                    if cluster.max_dark_time < max_dark_time]
-        if len(clusters) == 0:
-            return np.array([])
-        cluster_centers = np.array([cluster.cluster_center for cluster in clusters])
-=======
     def get_spine_cluster_densities(self, spine_id, alg, max_dark_time=500, plot_sizes_over=None):
         """Function to retrieve the density of each cluster in the spine (in # subunits/micron^2).
         
@@ -661,7 +653,6 @@
         if len(cluster_centers) == 0:
             return []
         
->>>>>>> 3ba25d42
         if use_all_homers:
             distances = cdist(cluster_centers, self.homer_centers.points, 'euclidean')
         else:
